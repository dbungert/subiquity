--- conflicted
+++ resolved
@@ -38,8 +38,8 @@
         else:
             self.use_systemd_user = os.geteuid() != 0
 
-    def _forge_systemd_cmd(self, cmd: List[str], private_mounts: bool) \
-            -> List[str]:
+    def _forge_systemd_cmd(self, cmd: List[str],
+                           private_mounts: bool, capture: bool) -> List[str]:
         """ Return the supplied command prefixed with the systemd-run stuff.
         """
         prefix = [
@@ -51,6 +51,12 @@
             prefix.extend(("--property", "PrivateMounts=yes"))
         if self.use_systemd_user:
             prefix.append("--user")
+        if capture:
+            # NOTE Using --pipe seems to be the simplest way to capture the
+            # output of the child process.  However, let's keep in mind that
+            # --pipe also opens a pipe on stdin. This will effectively make the
+            # child process behave differently if it reads from stdin.
+            prefix.append("--pipe")
         for key in self.env_whitelist:
             with suppress(KeyError):
                 prefix.extend(("--setenv", f"{key}={os.environ[key]}"))
@@ -59,43 +65,25 @@
 
         return prefix + cmd
 
-<<<<<<< HEAD
-    async def start(self, cmd: List[str], private_mounts: bool = False) \
+    async def start(self, cmd: List[str],
+                    *, private_mounts: bool = False, capture: bool = False) \
             -> asyncio.subprocess.Process:
-        forged: List[str] = self._forge_systemd_cmd(cmd, private_mounts)
+        forged: List[str] = self._forge_systemd_cmd(
+                cmd, private_mounts=private_mounts, capture=capture)
         proc = await astart_command(forged)
         proc.args = forged
         return proc
 
     async def wait(self, proc: asyncio.subprocess.Process) \
             -> subprocess.CompletedProcess:
-        await proc.communicate()
-=======
-    async def start(self, cmd, *, capture=False):
-        if not capture:
-            cmd = [
-                'systemd-cat',
-                '--level-prefix=false',
-                '--identifier='+self.ident,
-                ] + cmd
-        proc = await astart_command(cmd)
-        proc.args = cmd
-        return proc
-
-    async def wait(self, proc):
         stdout, stderr = await proc.communicate()
->>>>>>> d1d3f82b
         if proc.returncode != 0:
             raise subprocess.CalledProcessError(proc.returncode, proc.args)
         else:
             return subprocess.CompletedProcess(
                 proc.args, proc.returncode, stdout=stdout, stderr=stderr)
 
-<<<<<<< HEAD
     async def run(self, cmd: List[str], **opts) -> subprocess.CompletedProcess:
-=======
-    async def run(self, cmd, **opts):
->>>>>>> d1d3f82b
         proc = await self.start(cmd, **opts)
         return await self.wait(proc)
 
@@ -107,9 +95,8 @@
         super().__init__(ident, use_systemd_user=use_systemd_user)
         self.delay = delay
 
-<<<<<<< HEAD
-    def _forge_systemd_cmd(self, cmd: List[str], private_mounts: bool) \
-            -> List[str]:
+    def _forge_systemd_cmd(self, cmd: List[str],
+                           private_mounts: bool, capture: bool) -> List[str]:
         if "scripts/replay-curtin-log.py" in cmd:
             # We actually want to run this command
             prefixed_command = cmd
@@ -117,32 +104,24 @@
             prefixed_command = ["echo", "not running:"] + cmd
 
         return super()._forge_systemd_cmd(prefixed_command,
-                                          private_mounts=private_mounts)
+                                          private_mounts=private_mounts,
+                                          capture=capture)
 
     def _get_delay_for_cmd(self, cmd: List[str]) -> float:
-=======
-    async def start(self, cmd, *, capture=False):
->>>>>>> d1d3f82b
         if 'scripts/replay-curtin-log.py' in cmd:
             return 0
         elif 'unattended-upgrades' in cmd:
             return 3 * self.delay
         else:
-<<<<<<< HEAD
             return self.delay
 
-    async def start(self, cmd: List[str], private_mounts=False) \
+    async def start(self, cmd: List[str],
+                    *, private_mounts: bool = False, capture: bool = False) \
             -> asyncio.subprocess.Process:
         delay = self._get_delay_for_cmd(cmd)
-        proc = await super().start(cmd, private_mounts)
-=======
-            cmd = ['echo', 'not running:'] + cmd
-            if 'unattended-upgrades' in cmd:
-                delay = 3*self.delay
-            else:
-                delay = self.delay
-        proc = await super().start(cmd, capture=capture)
->>>>>>> d1d3f82b
+        proc = await super().start(cmd,
+                                   private_mounts=private_mounts,
+                                   capture=capture)
         await asyncio.sleep(delay)
         return proc
 
