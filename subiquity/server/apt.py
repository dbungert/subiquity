# Copyright 2021 Canonical, Ltd.
#
# This program is free software: you can redistribute it and/or modify
# it under the terms of the GNU Affero General Public License as
# published by the Free Software Foundation, either version 3 of the
# License, or (at your option) any later version.
#
# This program is distributed in the hope that it will be useful,
# but WITHOUT ANY WARRANTY; without even the implied warranty of
# MERCHANTABILITY or FITNESS FOR A PARTICULAR PURPOSE.  See the
# GNU Affero General Public License for more details.
#
# You should have received a copy of the GNU Affero General Public License
# along with this program.  If not, see <http://www.gnu.org/licenses/>.

import contextlib
import functools
import logging
import os
import shutil
import tempfile
from typing import List, Optional, Union

import attr

import attr

from curtin.config import merge_config

from subiquitycore.file_util import write_file, generate_config_yaml
from subiquitycore.lsb_release import lsb_release
from subiquitycore.utils import arun_command

from subiquity.server.curtin import run_curtin_command

log = logging.getLogger('subiquity.server.apt')


class _MountBase:

    def p(self, *args: str) -> str:
        for a in args:
            if a.startswith('/'):
                raise Exception('no absolute paths here please')
        return os.path.join(self.mountpoint, *args)

    def write(self, path, content):
        with open(self.p(path), 'w') as fp:
            fp.write(content)


@attr.s(auto_attribs=True, kw_only=True)
class Mountpoint(_MountBase):
    mountpoint: str


@attr.s(auto_attribs=True, kw_only=True)
class OverlayMountpoint(_MountBase):
    # The first element in lowers will be the bottom layer and the last element
    # will be the top layer.
    lowers: List["Lower"]
    upperdir: Optional[str]
    mountpoint: str


Lower = Union[Mountpoint, str, OverlayMountpoint]


@functools.singledispatch
def lowerdir_for(x):
    """Return value suitable for passing to the lowerdir= overlayfs option."""
    raise NotImplementedError(x)


@lowerdir_for.register(str)
def _lowerdir_for_str(path):
    return path


@lowerdir_for.register(Mountpoint)
def _lowerdir_for_mnt(mnt):
    return mnt.mountpoint


@lowerdir_for.register(OverlayMountpoint)
def _lowerdir_for_ovmnt(ovmnt):
    # One cannot indefinitely stack overlayfses so construct an
    # explicit list of the layers of the overlayfs.
    return lowerdir_for([ovmnt.lowers, ovmnt.upperdir])


@lowerdir_for.register(list)
def _lowerdir_for_lst(lst):
    return ':'.join(reversed([lowerdir_for(item) for item in lst]))


class AptConfigurer:
    # We configure apt during installation so that installs from the pool on
    # the cdrom are preferred during installation but remove this again in the
    # installed system.
    #
    # First we create an overlay ('configured_tree') over the installation
    # source and configure that overlay as we want the target system to end up
    # by running curtin's apt-config subcommand. This is done in the
    # apply_apt_config method.
    #
    # Then in configure_for_install we create a fresh overlay ('install_tree')
    # over the first one and configure it for the installation. This means:
    #
    # 1. Bind-mounting /cdrom into this new overlay.
    #
    # 2. When the network is expected to be working, copying the original
    #    /etc/apt/sources.list to /etc/apt/sources.list.d/original.list.
    #
    # 3. writing "deb file:///cdrom $(lsb_release -sc) main restricted"
    #    to /etc/apt/sources.list.
    #
    # 4. running "apt-get update" in the new overlay.
    #
    # When the install is done the deconfigure method makes the installed
    # system's apt state look as if the pool had never been configured. So
    # this means:
    #
    # 1. Removing /cdrom from the installed system.
    #
    # 2. Copying /etc/apt from the 'configured' overlay to the installed
    #    system.
    #
    # 3. If the network is working, run apt-get update in the installed
    #    system, or if it is not, just copy /var/lib/apt/lists from the
    #    'configured_tree' overlay.

    def __init__(self, app, source: str):
        self.app = app
        self.source: str = source
        self.configured_tree: Optional[OverlayMountpoint] = None
        self.install_tree: Optional[OverlayMountpoint] = None
        self.install_mount = None
        self._mounts = []
        self._tdirs = []

    def tdir(self):
        d = tempfile.mkdtemp()
        self._tdirs.append(d)
        return d

    async def mount(self, device, mountpoint, options=None, type=None):
        opts = []
        if options is not None:
            opts.extend(['-o', options])
        if type is not None:
            opts.extend(['-t', type])
        await self.app.command_runner.run(
            ['mount'] + opts + [device, mountpoint], private_mounts=False)
        m = Mountpoint(mountpoint=mountpoint)
        self._mounts.append(m)
        return m

<<<<<<< HEAD
    async def unmount(self, mountpoint: str):
        await self.app.command_runner.run(['umount', mountpoint],
                                          private_mounts=False)
=======
    async def unmount(self, mountpoint: Mountpoint, remove=True):
        if remove:
            self._mounts.remove(mountpoint)
        await self.app.command_runner.run(['umount', mountpoint.mountpoint])
>>>>>>> 6391488e

    async def setup_overlay(self, lowers: List[Lower]) -> OverlayMountpoint:
        tdir = self.tdir()
        target = f'{tdir}/mount'
        lowerdir = lowerdir_for(lowers)
        upperdir = f'{tdir}/upper'
        workdir = f'{tdir}/work'
        for d in target, workdir, upperdir:
            os.mkdir(d)

        options = f'lowerdir={lowerdir},upperdir={upperdir},workdir={workdir}'

        mount = await self.mount(
            'overlay', target, options=options, type='overlay')

        return OverlayMountpoint(
            lowers=lowers,
            mountpoint=mount.p(),
            upperdir=upperdir)

    def apt_config(self):
        cfg = {}
        merge_config(cfg, self.app.base_model.mirror.get_apt_config())
        merge_config(cfg, self.app.base_model.proxy.get_apt_config())
        return {'apt': cfg}

    async def apply_apt_config(self, context):
        self.configured_tree = await self.setup_overlay([self.source])

        config_location = os.path.join(
            self.app.root, 'var/log/installer/subiquity-curtin-apt.conf')
        generate_config_yaml(config_location, self.apt_config())
        self.app.note_data_for_apport("CurtinAptConfig", config_location)

        await run_curtin_command(
            self.app, context, 'apt-config', '-t', self.configured_tree.p(),
            config=config_location, private_mounts=True)

    async def configure_for_install(self, context):
        assert self.configured_tree is not None

        self.install_tree = await self.setup_overlay([self.configured_tree])

        os.mkdir(self.install_tree.p('cdrom'))
        await self.mount(
            '/cdrom', self.install_tree.p('cdrom'), options='bind')

        if self.app.base_model.network.has_network:
            os.rename(
                self.install_tree.p('etc/apt/sources.list'),
                self.install_tree.p('etc/apt/sources.list.d/original.list'))
        else:
            proxy_path = self.install_tree.p(
                'etc/apt/apt.conf.d/90curtin-aptproxy')
            if os.path.exists(proxy_path):
                os.unlink(proxy_path)

        codename = lsb_release(dry_run=self.app.opts.dry_run)['codename']

        write_file(
            self.install_tree.p('etc/apt/sources.list'),
            f'deb [check-date=no] file:///cdrom {codename} main restricted\n')

        await run_curtin_command(
            self.app, context, "in-target", "-t", self.install_tree.p(),
            "--", "apt-get", "update", private_mounts=True)

        return self.install_tree.p()

    @contextlib.asynccontextmanager
    async def overlay(self):
        overlay = await self.setup_overlay([
                self.install_tree.upperdir,
                self.configured_tree.upperdir,
                self.source
            ])
        try:
            yield overlay
        finally:
            # TODO self.unmount expects a Mountpoint object. Unfortunately, the
            # one we created in setup_overlay was discarded and replaced by an
            # OverlayMountPoint object instead. Here we re-create a new
            # Mountpoint object and (thanks to attr.s) make sure that it
            # compares equal to the one we discarded earlier.
            # But really, there should be better ways to handle this.
            await self.unmount(Mountpoint(mountpoint=overlay.mountpoint))

    async def cleanup(self):
        for m in reversed(self._mounts):
            await self.unmount(m, remove=False)
        for d in self._tdirs:
            shutil.rmtree(d)

    async def deconfigure(self, context, target: str) -> None:
        target_mnt = Mountpoint(mountpoint=target)

        async def _restore_dir(dir):
            shutil.rmtree(target_mnt.p(dir))
            await self.app.command_runner.run([
                'cp', '-aT', self.configured_tree.p(dir), target_mnt.p(dir),
                ])

<<<<<<< HEAD
        await self.unmount(target_mnt.p('cdrom'))
        os.rmdir(target_mnt.p('cdrom'))
=======
        await self.unmount(
                Mountpoint(mountpoint=target.p('cdrom')),
                remove=False)
        os.rmdir(target.p('cdrom'))
>>>>>>> 6391488e

        await _restore_dir('etc/apt')

        if self.app.base_model.network.has_network:
            await run_curtin_command(
                self.app, context, "in-target", "-t", target_mnt.p(),
                "--", "apt-get", "update", private_mounts=True)
        else:
            await _restore_dir('var/lib/apt/lists')

        await self.cleanup()

<<<<<<< HEAD
        if self.app.base_model.network.has_network:
            await run_curtin_command(
                self.app, context, "in-target", "-t", target_mnt.p(),
                "--", "apt-get", "update", private_mounts=True)


class DryRunAptConfigurer(AptConfigurer):

    async def setup_overlay(self, lowers: List[Lower]) -> OverlayMountpoint:
        # XXX This implementation expects that:
        # - on first invocation, the lowers list contains a single string
        # element.
        # - on second invocation, the lowers list contains the
        # OverlayMountPoint returned by the first invocation.
        lowerdir = lowers[0]
        if isinstance(lowerdir, OverlayMountpoint):
            source = lowerdir.lowers[0]
        else:
            source = lowerdir
=======

class DryRunAptConfigurer(AptConfigurer):

    async def unmount(self, mountpoint: Mountpoint, remove=True):
        if remove:
            self._mounts.remove(mountpoint)

    async def setup_overlay(self, source):
        if isinstance(source, OverlayMountpoint):
            source = source.lowers[0]
>>>>>>> 6391488e
        target = self.tdir()
        os.mkdir(f'{target}/etc')
        await arun_command([
            'cp', '-aT', f'{source}/etc/apt', f'{target}/etc/apt',
            ], check=True)
        if os.path.isdir(f'{target}/etc/apt/sources.list.d'):
            shutil.rmtree(f'{target}/etc/apt/sources.list.d')
        os.mkdir(f'{target}/etc/apt/sources.list.d')
        return OverlayMountpoint(
            lowers=[source],
            mountpoint=target,
            upperdir=None)

    @contextlib.asynccontextmanager
    async def overlay(self):
        yield await self.setup_overlay(self.install_tree.mountpoint)

    async def deconfigure(self, context, target):
        await self.cleanup()


def get_apt_configurer(app, source: str):
    if app.opts.dry_run:
        return DryRunAptConfigurer(app, source)
    else:
        return AptConfigurer(app, source)<|MERGE_RESOLUTION|>--- conflicted
+++ resolved
@@ -156,16 +156,10 @@
         self._mounts.append(m)
         return m
 
-<<<<<<< HEAD
-    async def unmount(self, mountpoint: str):
-        await self.app.command_runner.run(['umount', mountpoint],
-                                          private_mounts=False)
-=======
     async def unmount(self, mountpoint: Mountpoint, remove=True):
         if remove:
             self._mounts.remove(mountpoint)
         await self.app.command_runner.run(['umount', mountpoint.mountpoint])
->>>>>>> 6391488e
 
     async def setup_overlay(self, lowers: List[Lower]) -> OverlayMountpoint:
         tdir = self.tdir()
@@ -268,15 +262,10 @@
                 'cp', '-aT', self.configured_tree.p(dir), target_mnt.p(dir),
                 ])
 
-<<<<<<< HEAD
-        await self.unmount(target_mnt.p('cdrom'))
-        os.rmdir(target_mnt.p('cdrom'))
-=======
         await self.unmount(
                 Mountpoint(mountpoint=target.p('cdrom')),
                 remove=False)
         os.rmdir(target.p('cdrom'))
->>>>>>> 6391488e
 
         await _restore_dir('etc/apt')
 
@@ -289,27 +278,6 @@
 
         await self.cleanup()
 
-<<<<<<< HEAD
-        if self.app.base_model.network.has_network:
-            await run_curtin_command(
-                self.app, context, "in-target", "-t", target_mnt.p(),
-                "--", "apt-get", "update", private_mounts=True)
-
-
-class DryRunAptConfigurer(AptConfigurer):
-
-    async def setup_overlay(self, lowers: List[Lower]) -> OverlayMountpoint:
-        # XXX This implementation expects that:
-        # - on first invocation, the lowers list contains a single string
-        # element.
-        # - on second invocation, the lowers list contains the
-        # OverlayMountPoint returned by the first invocation.
-        lowerdir = lowers[0]
-        if isinstance(lowerdir, OverlayMountpoint):
-            source = lowerdir.lowers[0]
-        else:
-            source = lowerdir
-=======
 
 class DryRunAptConfigurer(AptConfigurer):
 
@@ -320,7 +288,6 @@
     async def setup_overlay(self, source):
         if isinstance(source, OverlayMountpoint):
             source = source.lowers[0]
->>>>>>> 6391488e
         target = self.tdir()
         os.mkdir(f'{target}/etc')
         await arun_command([
