# Copyright 2021 Canonical, Ltd.
#
# This program is free software: you can redistribute it and/or modify
# it under the terms of the GNU Affero General Public License as
# published by the Free Software Foundation, either version 3 of the
# License, or (at your option) any later version.
#
# This program is distributed in the hope that it will be useful,
# but WITHOUT ANY WARRANTY; without even the implied warranty of
# MERCHANTABILITY or FITNESS FOR A PARTICULAR PURPOSE.  See the
# GNU Affero General Public License for more details.
#
# You should have received a copy of the GNU Affero General Public License
# along with this program.  If not, see <http://www.gnu.org/licenses/>.

import functools
import logging
import os
import shutil
import tempfile
from typing import List, Optional, Union

import attr

from curtin.config import merge_config

from subiquitycore.file_util import write_file, generate_config_yaml
from subiquitycore.lsb_release import lsb_release
from subiquitycore.utils import arun_command

from subiquity.server.curtin import run_curtin_command

log = logging.getLogger('subiquity.server.apt')


class _MountBase:

    def p(self, *args: str) -> str:
        for a in args:
            if a.startswith('/'):
                raise Exception('no absolute paths here please')
        return os.path.join(self.mountpoint, *args)

    def write(self, path, content):
        with open(self.p(path), 'w') as fp:
            fp.write(content)


@attr.s(auto_attribs=True, kw_only=True)
class Mountpoint(_MountBase):
    mountpoint: str


@attr.s(auto_attribs=True, kw_only=True)
class OverlayMountpoint(_MountBase):
    # The first element in lowers will be the bottom layer and the last element
    # will be the top layer.
    lowers: List["Lower"]
    upperdir: Optional[str]
    mountpoint: str


Lower = Union[Mountpoint, str, OverlayMountpoint]


@functools.singledispatch
def lowerdir_for(x):
    """Return value suitable for passing to the lowerdir= overlayfs option."""
    raise NotImplementedError(x)


@lowerdir_for.register(str)
def _lowerdir_for_str(path):
    return path


@lowerdir_for.register(Mountpoint)
def _lowerdir_for_mnt(mnt):
    return mnt.mountpoint


@lowerdir_for.register(OverlayMountpoint)
def _lowerdir_for_ovmnt(ovmnt):
    # One cannot indefinitely stack overlayfses so construct an
    # explicit list of the layers of the overlayfs.
    return lowerdir_for([ovmnt.lowers, ovmnt.upperdir])


@lowerdir_for.register(list)
def _lowerdir_for_lst(lst):
    return ':'.join(reversed([lowerdir_for(item) for item in lst]))


class AptConfigurer:
    # We configure apt during installation so that installs from the pool on
    # the cdrom are preferred during installation but remove this again in the
    # installed system.
    #
    # First we create an overlay ('configured_tree') over the installation
    # source and configure that overlay as we want the target system to end up
    # by running curtin's apt-config subcommand. This is done in the
    # apply_apt_config method.
    #
    # Then in configure_for_install we create a fresh overlay ('install_tree')
    # over the first one and configure it for the installation. This means:
    #
    # 1. Bind-mounting /cdrom into this new overlay.
    #
    # 2. When the network is expected to be working, copying the original
    #    /etc/apt/sources.list to /etc/apt/sources.list.d/original.list.
    #
    # 3. writing "deb file:///cdrom $(lsb_release -sc) main restricted"
    #    to /etc/apt/sources.list.
    #
    # 4. running "apt-get update" in the new overlay.
    #
    # When the install is done the deconfigure method makes the installed
    # system's apt state look as if the pool had never been configured. So
    # this means:
    #
    # 1. Removing /cdrom from the installed system.
    #
    # 2. Copying /etc/apt from the 'configured' overlay to the installed
    #    system.
    #
    # 3. If the network is working, run apt-get update in the installed
    #    system, or if it is not, just copy /var/lib/apt/lists from the
    #    'configured_tree' overlay.

    def __init__(self, app, source: str):
        self.app = app
        self.source: str = source
        self.configured_tree: Optional[OverlayMountpoint] = None
        self.install_tree: Optional[OverlayMountpoint] = None
        self.install_mount = None
        self._mounts = []
        self._tdirs = []

    def tdir(self):
        d = tempfile.mkdtemp()
        self._tdirs.append(d)
        return d

    async def mount(self, device, mountpoint, options=None, type=None):
        opts = []
        if options is not None:
            opts.extend(['-o', options])
        if type is not None:
            opts.extend(['-t', type])
        await self.app.command_runner.run(
            ['mount'] + opts + [device, mountpoint], private_mounts=False)
        m = Mountpoint(mountpoint=mountpoint)
        self._mounts.append(m)
        return m

    async def unmount(self, mountpoint: str):
<<<<<<< HEAD
        await self.app.command_runner.run(['umount', mountpoint])
=======
        await self.app.command_runner.run(['umount', mountpoint],
                                          private_mounts=False)
>>>>>>> 0ca56056

    async def setup_overlay(self, lowers: List[Lower]) -> OverlayMountpoint:
        tdir = self.tdir()
        target = f'{tdir}/mount'
        lowerdir = lowerdir_for(lowers)
        upperdir = f'{tdir}/upper'
        workdir = f'{tdir}/work'
        for d in target, workdir, upperdir:
            os.mkdir(d)

        options = f'lowerdir={lowerdir},upperdir={upperdir},workdir={workdir}'

        mount = await self.mount(
            'overlay', target, options=options, type='overlay')

        return OverlayMountpoint(
            lowers=lowers,
            mountpoint=mount.p(),
            upperdir=upperdir)

    def apt_config(self):
        cfg = {}
        merge_config(cfg, self.app.base_model.mirror.get_apt_config())
        merge_config(cfg, self.app.base_model.proxy.get_apt_config())
        return {'apt': cfg}

    async def apply_apt_config(self, context):
        self.configured_tree = await self.setup_overlay([self.source])

        config_location = os.path.join(
            self.app.root, 'var/log/installer/subiquity-curtin-apt.conf')
        generate_config_yaml(config_location, self.apt_config())
        self.app.note_data_for_apport("CurtinAptConfig", config_location)

        await run_curtin_command(
            self.app, context, 'apt-config', '-t', self.configured_tree.p(),
            config=config_location, private_mounts=True)

    async def configure_for_install(self, context):
        assert self.configured_tree is not None

        self.install_tree = await self.setup_overlay([self.configured_tree])

        os.mkdir(self.install_tree.p('cdrom'))
        await self.mount(
            '/cdrom', self.install_tree.p('cdrom'), options='bind')

        if self.app.base_model.network.has_network:
            os.rename(
                self.install_tree.p('etc/apt/sources.list'),
                self.install_tree.p('etc/apt/sources.list.d/original.list'))
        else:
            proxy_path = self.install_tree.p(
                'etc/apt/apt.conf.d/90curtin-aptproxy')
            if os.path.exists(proxy_path):
                os.unlink(proxy_path)

        codename = lsb_release(dry_run=self.app.opts.dry_run)['codename']

        write_file(
            self.install_tree.p('etc/apt/sources.list'),
            f'deb [check-date=no] file:///cdrom {codename} main restricted\n')

        await run_curtin_command(
            self.app, context, "in-target", "-t", self.install_tree.p(),
            "--", "apt-get", "update", private_mounts=True)

        return self.install_tree.p()

    async def cleanup(self):
        for m in reversed(self._mounts):
            await self.unmount(m.mountpoint)
        for d in self._tdirs:
            shutil.rmtree(d)

    async def deconfigure(self, context, target: str) -> None:
        target_mnt = Mountpoint(mountpoint=target)

        async def _restore_dir(dir):
            shutil.rmtree(target_mnt.p(dir))
            await self.app.command_runner.run([
                'cp', '-aT', self.configured_tree.p(dir), target_mnt.p(dir),
                ])

        await self.unmount(target_mnt.p('cdrom'))
        os.rmdir(target_mnt.p('cdrom'))

        await _restore_dir('etc/apt')

        if self.app.base_model.network.has_network:
            await run_curtin_command(
                self.app, context, "in-target", "-t", target_mnt.p(),
<<<<<<< HEAD
                "--", "apt-get", "update")
=======
                "--", "apt-get", "update", private_mounts=True)
>>>>>>> 0ca56056
        else:
            await _restore_dir('var/lib/apt/lists')

        await self.cleanup()

        if self.app.base_model.network.has_network:
            await run_curtin_command(
                self.app, context, "in-target", "-t", target_mnt.p(),
<<<<<<< HEAD
                "--", "apt-get", "update")
=======
                "--", "apt-get", "update", private_mounts=True)
>>>>>>> 0ca56056


class DryRunAptConfigurer(AptConfigurer):

    async def setup_overlay(self, lowers: List[Lower]) -> OverlayMountpoint:
        # XXX This implementation expects that:
        # - on first invocation, the lowers list contains a single string
        # element.
        # - on second invocation, the lowers list contains the
        # OverlayMountPoint returned by the first invocation.
        lowerdir = lowers[0]
        if isinstance(lowerdir, OverlayMountpoint):
            source = lowerdir.lowers[0]
        else:
            source = lowerdir
        target = self.tdir()
        os.mkdir(f'{target}/etc')
        await arun_command([
            'cp', '-aT', f'{source}/etc/apt', f'{target}/etc/apt',
            ], check=True)
        if os.path.isdir(f'{target}/etc/apt/sources.list.d'):
            shutil.rmtree(f'{target}/etc/apt/sources.list.d')
        os.mkdir(f'{target}/etc/apt/sources.list.d')
        return OverlayMountpoint(
            lowers=[source],
            mountpoint=target,
            upperdir=None)

    async def deconfigure(self, context, target):
        return


def get_apt_configurer(app, source: str):
    if app.opts.dry_run:
        return DryRunAptConfigurer(app, source)
    else:
        return AptConfigurer(app, source)<|MERGE_RESOLUTION|>--- conflicted
+++ resolved
@@ -154,12 +154,8 @@
         return m
 
     async def unmount(self, mountpoint: str):
-<<<<<<< HEAD
-        await self.app.command_runner.run(['umount', mountpoint])
-=======
         await self.app.command_runner.run(['umount', mountpoint],
                                           private_mounts=False)
->>>>>>> 0ca56056
 
     async def setup_overlay(self, lowers: List[Lower]) -> OverlayMountpoint:
         tdir = self.tdir()
@@ -252,11 +248,7 @@
         if self.app.base_model.network.has_network:
             await run_curtin_command(
                 self.app, context, "in-target", "-t", target_mnt.p(),
-<<<<<<< HEAD
-                "--", "apt-get", "update")
-=======
                 "--", "apt-get", "update", private_mounts=True)
->>>>>>> 0ca56056
         else:
             await _restore_dir('var/lib/apt/lists')
 
@@ -265,11 +257,7 @@
         if self.app.base_model.network.has_network:
             await run_curtin_command(
                 self.app, context, "in-target", "-t", target_mnt.p(),
-<<<<<<< HEAD
-                "--", "apt-get", "update")
-=======
                 "--", "apt-get", "update", private_mounts=True)
->>>>>>> 0ca56056
 
 
 class DryRunAptConfigurer(AptConfigurer):
